def surface_area(atom):
    '''
    A function to calculate the surface of a slab.

    Parameters:

    atom: Atoms object
    testing
    
    TODO: Test for different cell symmetry?
    '''
<<<<<<< HEAD

=======
>>>>>>> 8fcf25a1
    import math

    atom_cell = atom.get_cell_lengths_and_angles()
    surface_area = atom_cell[0] * atom_cell[1] * math.sin(math.radians(atom_cell[
                                                                           5]))  # a, b and the angle in between, this is for one surface, should be multiplied by 2 for surface energy calculations.
    return (surface_area)

<|MERGE_RESOLUTION|>--- conflicted
+++ resolved
@@ -6,13 +6,8 @@
 
     atom: Atoms object
     testing
-    
-    TODO: Test for different cell symmetry?
     '''
-<<<<<<< HEAD
-
-=======
->>>>>>> 8fcf25a1
+    from ase import read
     import math
 
     atom_cell = atom.get_cell_lengths_and_angles()
