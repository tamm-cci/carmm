--- conflicted
+++ resolved
@@ -7,11 +7,7 @@
     Parameters:
     hpc: String
         Name of the HPC facility where the jobs are being run
-<<<<<<< HEAD
-        Options: 'hawk', 'isambard', 'archer2', 'young', 'aws'
-=======
-        Options: 'hawk', 'hawk-amd', 'isambard', 'archer2', 'young'
->>>>>>> 39531877
+        Options: 'hawk', 'hawk-amd', 'isambard', 'archer2', 'young', 'aws'
     basis_set: String
         Name of basis set for FHI-aims
         Options: 'light', 'intermediate', 'tight', 'really_tight' etc.
@@ -71,12 +67,7 @@
             "aws": "--nodes=" + str(nodes_per_instance) + " --ntasks=" + str(int(72 * nodes_per_instance)) +" ",
         }
 
-<<<<<<< HEAD
-        assert hpc in ["archer2", "hawk", "aws"], "Only ARCHER2, Hawk and AWS supported for task-farming at the moment."
+        assert hpc in ["archer2", "hawk", "hawk-amd", "aws"], "Only ARCHER2, Hawk and AWS supported for task-farming at the moment."
         os.environ["ASE_AIMS_COMMAND"] = preamble[hpc] + task_farmed_commands[hpc] + executable
-=======
-        assert hpc in ["archer2", "hawk", "hawk-amd"], "Only ARCHER2 and Hawk supported for task-farming at the moment."
-        os.environ["ASE_AIMS_COMMAND"] = preamble[hpc] + task_farmed_commands[hpc] + fhi_aims_directory[hpc] + executable
->>>>>>> 39531877
     else:
         os.environ["ASE_AIMS_COMMAND"] = preamble[hpc] + executable