--- conflicted
+++ resolved
@@ -160,7 +160,17 @@
 
     return port
 
-
+"""
+    More Notes on get_k_grid:
+        This function uses a simplified defination of reciprocal 
+        lattice parameters: 1/a. This will provide a slightly denser
+        k-grid. Please note the defination of sampling density is not
+        same as k_grid_density keyword in FHI-aims.This sampliing density 
+        is defined as the spacing of k-points along the reciprocal axis 
+        derived from the cell you have provided. k_grid_density is the
+        number of k points per angstrom along the reciprocal axis and
+        it is calculated with the strict defination of reciprocal lattice vectors.
+"""
 def get_k_grid(model, sampling_density, verbose=False):
 
     '''
@@ -172,33 +182,6 @@
     for variable supercell sizes.
 
     Parameters:
-<<<<<<< HEAD
-    model: Atoms object
-        Periodic model that requires k-grid for calculation in FHI-aims.
-    sampling_density: float
-        Converged value of minimum reciprocal space sampling required for
-        accuracy of the periodic calculation. This is defined as the spacing
-        of k-points along the reciprocal axis derived from the cell you have
-        provided. Value is a fraction between 0 and 1, unit is /Å.
-    dimensions: int
-        2 sets the k-grid in z-direction to 1 for surface slabs, 3 calculates as normal, k_grid not necessary for others
-        that have vacuum padding added.
-    verbose: bool
-        Flag turning print statements on/off
-
-    Returns:
-        float containing 3 integers: (kx, ky, kz)
-        or
-        None if a non-periodic model is presented
-    More Notes on this function:
-        This function uses a simplified defination of reciprocal 
-        lattice parameters: 1/a. This will provide a slightly denser
-        k-grid. Please note the defination of sampling density is not
-        same as k_grid_density keyword in FHI-aims. k_grid_density is
-        the number of k points per angstrom along the reciprocal axis
-        and it is calculated with the strict defination of reciprocal
-        lattice vectors.
-=======
         model: Atoms object
             Periodic model that requires k-grid for calculation in FHI-aims.
         sampling_density: float
@@ -215,7 +198,7 @@
             float containing 3 integers: (kx, ky, kz)
             or
             None if a non-periodic model is presented
->>>>>>> 3f509030
+
     '''
 
     import math
