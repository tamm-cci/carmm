#!/usr/bin/env python3
'''

TODO: Needs high level description

'''
def test_analyse_counterpoise():

    from os import getcwd, chdir
    from ase.io import read

    from carmm.analyse.counterpoise_onepot import counterpoise_calc
    from carmm.run.aims_calculator import get_aims_calculator
    from carmm.run.aims_path import set_aims_command

    # This is an example script for using counterpoise_calc for counterpoise (CP) correction. Please note the species
    # files in data/CO_BSSE are fake ones and default species settings are also deleted from aims.out.

    CO = read('data/CO_BSSE/C_monoxide_pbe.traj')
    examples_directory = getcwd()

<<<<<<< HEAD
    # Switch to the directory with output files, so results can be read directly without doing any actual calculation
    chdir(path='data/CO_BSSE')  # This line is only for CI-test purpose and should be deleted in actual calculation.

=======
>>>>>>> 5e7334c8
    # Construct the calculator
    toy_calc = get_aims_calculator(dimensions=0, xc='pbe', directory=examples_directory+'/data/CO_BSSE')
    toy_calc.set(xc='pbe', spin='collinear', default_initial_moment=0.5, relativistic='atomic_zora scalar')

    # Change the species directory to current directory with fake species files
    toy_calc.set(species_dir=examples_directory+'/data/CO_BSSE')  # This line is only for CI-test purpose and should be deleted in actual calculation.

    # This function can work with lists of indices or symbols of the two parts in a binding complex for CP correction.
    # This does not work with socket calculator for now.
    # Names of species used in the CP correction can also be provided by user for clearer output.
    # Output filename would be like {a_name}_only and {a_name}_plus_ghost
    # Let's say we have A and B in this complex
    # A_only has A in the geometry of the binding complex with its own basis
    # A_plus_ghost has A in the same geometry as in the complex with B replaced by ghost atoms.

    cp_index = counterpoise_calc(CO, a_id=[1], b_id=[0], fhi_calc=toy_calc, a_name='C', b_name='O',
                                 verbose=True, dry_run=True)
    cp_symbol = counterpoise_calc(CO, a_id=['C'], b_id=['O'], fhi_calc=toy_calc, dry_run=True)

    # CP correction = A_only + B_only - A_plus_ghost - B_plus_ghost
    # This value should be added to the energy change of interest, such as adsorption energy.

    # CI-test
    assert cp_index == -8.707358006176946e-05
    assert cp_symbol == -8.707358006176946e-05

    # Check the last created geometry.in file during the calculation.
    # These three lines below are only for CI-test purpose and should be deleted in actual calculation.
    f = open(toy_calc.directory+'/'+"geometry.in", 'r')
    lines = f.readlines()
    assert lines[6] == "empty -0.0000000000000000 0.0000000000000000 -0.6536947973321450 C\n"

<<<<<<< HEAD
    # Return to examples directory
    chdir(path=examples_directory)  # This line is only for CI-test purpose and should be deleted in actual calculation.
=======
>>>>>>> 5e7334c8

test_analyse_counterpoise()
<|MERGE_RESOLUTION|>--- conflicted
+++ resolved
@@ -19,12 +19,6 @@
     CO = read('data/CO_BSSE/C_monoxide_pbe.traj')
     examples_directory = getcwd()
 
-<<<<<<< HEAD
-    # Switch to the directory with output files, so results can be read directly without doing any actual calculation
-    chdir(path='data/CO_BSSE')  # This line is only for CI-test purpose and should be deleted in actual calculation.
-
-=======
->>>>>>> 5e7334c8
     # Construct the calculator
     toy_calc = get_aims_calculator(dimensions=0, xc='pbe', directory=examples_directory+'/data/CO_BSSE')
     toy_calc.set(xc='pbe', spin='collinear', default_initial_moment=0.5, relativistic='atomic_zora scalar')
@@ -57,10 +51,4 @@
     lines = f.readlines()
     assert lines[6] == "empty -0.0000000000000000 0.0000000000000000 -0.6536947973321450 C\n"
 
-<<<<<<< HEAD
-    # Return to examples directory
-    chdir(path=examples_directory)  # This line is only for CI-test purpose and should be deleted in actual calculation.
-=======
->>>>>>> 5e7334c8
-
 test_analyse_counterpoise()
